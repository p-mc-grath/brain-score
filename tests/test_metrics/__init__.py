--- conflicted
+++ resolved
@@ -1,14 +1,3 @@
-<<<<<<< HEAD
-import mkgu
-
-
-def load_hvm(group=lambda hvm: hvm.multi_groupby(['object_name', 'image_id'])):
-    assembly = mkgu.get_assembly(name="dicarlo.Hong2011").sel(variation=6).sel(region="IT")
-    assembly.load()
-    assembly = group(assembly)
-    assembly = assembly.mean(dim="presentation").squeeze("time_bin").T
-    return assembly
-=======
 import mkgu
 
 
@@ -17,5 +6,4 @@
     assembly.load()
     assembly = group(assembly)
     assembly = assembly.mean(dim="presentation").squeeze("time_bin").T
-    return assembly
->>>>>>> dceeb2d6
+    return assembly