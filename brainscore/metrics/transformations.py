<<<<<<< HEAD
import itertools
import logging
import math
from collections import OrderedDict

import numpy as np
import xarray as xr
from sklearn.model_selection import StratifiedShuffleSplit, ShuffleSplit
from tqdm import tqdm

from brainscore.assemblies import merge_data_arrays, DataAssembly
from brainscore.metrics import Score
from brainscore.metrics.utils import unique_ordered
from brainscore.utils import fullname


class Transformation(object):
    """
    Transforms an incoming assembly into parts/combinations thereof,
    yields them for further processing,
    and packages the results back together.
    """

    def __call__(self, *args, apply, aggregate=None, **kwargs):
        values = self._run_pipe(*args, apply=apply, **kwargs)

        score = self._apply_aggregate(aggregate, values) if aggregate is not None else values
        score = self._apply_aggregate(self.aggregate, score)
        return score

    def _run_pipe(self, *args, apply, **kwargs):
        generator = self.pipe(*args, **kwargs)
        for vals in generator:
            y = apply(*vals)
            done = generator.send(y)
            if done:
                break
        result = next(generator)
        return result

    def pipe(self, *args, **kwargs):
        raise NotImplementedError()

    def _get_result(self, *args, done):
        """
        Yields the `*args` for further processing by coroutines
        and waits for the result to be sent back.
        :param args: transformed values
        :param bool done: whether this is the last transformation and the next `yield` is the combined result
        :return: the result from processing by the coroutine
        """
        result = yield args  # yield the values to coroutine
        yield done  # wait for coroutine to send back similarity and inform whether result is ready to be returned
        return result

    def _apply_aggregate(self, aggregate_fnc, values):
        """
        Applies the aggregate while keeping the raw values in the attrs.
        If raw values are already present, keeps them, else they are added.
        """
        score = aggregate_fnc(values)
        if Score.RAW_VALUES_KEY not in score.attrs:
            # check if the raw values are already in the values.
            # if yes, they didn't get copied to the aggregate score and we use those as the "rawest" values.
            raw = values if Score.RAW_VALUES_KEY not in values.attrs else values.attrs[Score.RAW_VALUES_KEY]
            score.attrs[Score.RAW_VALUES_KEY] = raw
        return score

    def aggregate(self, score):
        return Score(score)


class Alignment(Transformation):
    class Defaults:
        order_dimensions = ('presentation', 'neuroid')
        alignment_dim = 'image_id'
        repeat = False

    def __init__(self, order_dimensions=Defaults.order_dimensions, alignment_dim=Defaults.alignment_dim,
                 repeat=Defaults.repeat):
        self._order_dimensions = order_dimensions
        self._alignment_dim = alignment_dim
        self._repeat = repeat
        self._logger = logging.getLogger(fullname(self))

    def pipe(self, source_assembly, target_assembly):
        self._logger.debug("Aligning by {} and {}, {} repeats".format(
            self._order_dimensions, self._alignment_dim, "with" if self._repeat else "no"))
        source_assembly = self.align(source_assembly, target_assembly)
        self._logger.debug("Sorting by {}".format(self._alignment_dim))
        source_assembly, target_assembly = self.sort(source_assembly), self.sort(target_assembly)
        result = yield from self._get_result(source_assembly, target_assembly, done=True)
        yield result

    def align(self, source_assembly, target_assembly):
        dimensions = list(self._order_dimensions) + list(set(source_assembly.dims) - set(self._order_dimensions))
        source_assembly = source_assembly.transpose(*dimensions)
        return subset(source_assembly, target_assembly, subset_dims=[self._alignment_dim], repeat=self._repeat)

    def sort(self, assembly):
        return assembly.sortby(self._alignment_dim)


class CartesianProduct(Transformation):
    """
    Splits an incoming assembly along all dimensions that similarity is not computed over
    as well as along dividing coords that denote separate parts of the assembly.
    """

    def __init__(self, dividers=()):
        super(CartesianProduct, self).__init__()
        self._dividers = dividers or ()
        self._logger = logging.getLogger(fullname(self))

    def dividers(self, assembly, dividing_coords):
        """
        divide data along dividing coords and non-central dimensions,
        i.e. dimensions that the metric is not computed over
        """
        non_matched_coords = [coord for coord in dividing_coords if not hasattr(assembly, coord)]
        assert not non_matched_coords, f"{non_matched_coords} not found in assembly"
        choices = {coord: unique_ordered(assembly[coord].values) for coord in dividing_coords}
        combinations = [dict(zip(choices, values)) for values in itertools.product(*choices.values())]
        return combinations

    def pipe(self, assembly):
        """
        :param brainscore.assemblies.NeuroidAssembly assembly:
        :return: brainscore.assemblies.DataAssembly
        """
        dividers = self.dividers(assembly, dividing_coords=self._dividers)
        scores = []
        progress = tqdm(enumerate_done(dividers), total=len(dividers), desc='cartesian product')
        for i, divider, done in progress:
            progress.set_description(str(divider))
            divided_assembly = assembly.multisel(**divider)
            result = yield from self._get_result(divided_assembly, done=done)

            for coord_name, coord_value in divider.items():
                result = result.expand_dims(coord_name)
                result[coord_name] = [coord_value]
            scores.append(result)
        scores = Score.merge(*scores)
        yield scores


class CrossValidationSingle(Transformation):
    class Defaults:
        splits = 10
        train_size = .9
        split_coord = 'image_id'
        stratification_coord = 'object_name'  # cross-validation across images, balancing objects
        seed = 1

    def __init__(self,
                 splits=Defaults.splits, train_size=None, test_size=None,
                 split_coord=Defaults.split_coord, stratification_coord=Defaults.stratification_coord,
                 seed=Defaults.seed):
        super().__init__()
        if train_size is None and test_size is None:
            train_size = self.Defaults.train_size
        self._stratified_split = StratifiedShuffleSplit(
            n_splits=splits, train_size=train_size, test_size=test_size, random_state=seed)
        self._shuffle_split = ShuffleSplit(
            n_splits=splits, train_size=train_size, test_size=test_size, random_state=seed)
        self._split_coord = split_coord
        self._stratification_coord = stratification_coord

        self._logger = logging.getLogger(fullname(self))

    def _stratify(self, assembly):
        return self._stratification_coord and hasattr(assembly, self._stratification_coord)

    def _build_splits(self, assembly):
        cross_validation_values, indices = extract_coord(assembly, self._split_coord, return_index=True)
        data_shape = np.zeros(len(cross_validation_values))
        if self._stratify(assembly):
            splits = self._stratified_split.split(data_shape,
                                                  assembly[self._stratification_coord].values[indices])
        else:
            self._logger.warning("Stratification coord '{}' not found in assembly "
                                 "- falling back to un-stratified splits".format(self._stratification_coord))
            splits = self._shuffle_split.split(data_shape)
        return cross_validation_values, list(splits)

    def pipe(self, assembly):
        """
        :param assembly: the assembly to cross-validate over
        """
        cross_validation_values, splits = self._build_splits(assembly)

        split_scores = []
        for split_iterator, (train_indices, test_indices), done \
                in tqdm(enumerate_done(splits), total=len(splits), desc='cross-validation'):
            train_values, test_values = cross_validation_values[train_indices], cross_validation_values[test_indices]
            train = subset(assembly, train_values, dims_must_match=False)
            test = subset(assembly, test_values, dims_must_match=False)

            split_score = yield from self._get_result(train, test, done=done)
            split_score = split_score.expand_dims('split')
            split_score['split'] = [split_iterator]
            split_scores.append(split_score)

        split_scores = Score.merge(*split_scores)
        yield split_scores

    def aggregate(self, values):
        center = values.mean('split')
        error = standard_error_of_the_mean(values, 'split')
        return Score([center, error], coords={'aggregation': ['center', 'error']}, dims=['aggregation'])


class CrossValidation(Transformation):
    """
    Performs multiple splits over a source and target assembly.
    No guarantees are given for data-alignment, use the metadata.
    """

    def __init__(self,
                 splits=CrossValidationSingle.Defaults.splits, split_coord=CrossValidationSingle.Defaults.split_coord,
                 stratification_coord=CrossValidationSingle.Defaults.stratification_coord,
                 train_size=None, test_size=None, seed=CrossValidationSingle.Defaults.seed):
        self._split_coord = split_coord
        self._stratification_coord = stratification_coord
        self._single_crossval = CrossValidationSingle(splits=splits, split_coord=split_coord,
                                                      stratification_coord=stratification_coord,
                                                      train_size=train_size, test_size=test_size, seed=seed)
        self._logger = logging.getLogger(fullname(self))

    def pipe(self, source_assembly, target_assembly):
        # check only for equal values, alignment is given by metadata
        assert sorted(source_assembly[self._split_coord].values) == sorted(target_assembly[self._split_coord].values)
        if self._single_crossval._stratify(target_assembly):
            assert hasattr(source_assembly, self._stratification_coord)
            assert sorted(source_assembly[self._stratification_coord].values) == \
                   sorted(target_assembly[self._stratification_coord].values)
        cross_validation_values, splits = self._single_crossval._build_splits(target_assembly)

        split_scores = []
        for split_iterator, (train_indices, test_indices), done \
                in tqdm(enumerate_done(splits), total=len(splits), desc='cross-validation'):
            train_values, test_values = cross_validation_values[train_indices], cross_validation_values[test_indices]
            train_source = subset(source_assembly, train_values, dims_must_match=False)
            train_target = subset(target_assembly, train_values, dims_must_match=False)
            assert len(train_source[self._split_coord]) == len(train_target[self._split_coord])
            test_source = subset(source_assembly, test_values, dims_must_match=False)
            test_target = subset(target_assembly, test_values, dims_must_match=False)
            assert len(test_source[self._split_coord]) == len(test_target[self._split_coord])

            split_score = yield from self._get_result(train_source, train_target, test_source, test_target,
                                                      done=done)
            split_score = split_score.expand_dims('split')
            split_score['split'] = [split_iterator]
            split_scores.append(split_score)

        split_scores = merge_data_arrays(split_scores)
        yield split_scores

    def aggregate(self, score):
        return self._single_crossval.aggregate(score)


def extract_coord(assembly, coord, return_index=False):
    extracted_assembly, indices = np.unique(assembly[coord].values, return_index=True)
    dims = assembly[coord].dims
    assert len(dims) == 1
    extracted_assembly = xr.DataArray(extracted_assembly, coords={coord: extracted_assembly}, dims=[coord])
    extracted_assembly = extracted_assembly.stack(**{dims[0]: (coord,)})
    return extracted_assembly if not return_index else extracted_assembly, indices


def standard_error_of_the_mean(values, dim):
    return values.std(dim) / math.sqrt(len(values[dim]))


def subset(source_assembly, target_assembly, subset_dims=None, dims_must_match=True, repeat=False):
    """
    :param subset_dims: either dimensions, then all its levels will be used or levels right away
    :param dims_must_match:
    :return:
    """
    subset_dims = subset_dims or target_assembly.dims
    for dim in subset_dims:
        assert hasattr(target_assembly, dim)
        assert hasattr(source_assembly, dim)
        # we assume here that it does not matter if all levels are present in the source assembly
        # as long as there is at least one level that we can select over
        levels = target_assembly[dim].variable.level_names or [dim]
        assert any(hasattr(source_assembly, level) for level in levels)
        for level in levels:
            if not hasattr(source_assembly, level):
                continue
            target_values = target_assembly[level].values
            source_values = source_assembly[level].values
            if repeat:
                indexer = index_efficient(source_values, target_values)
            else:
                indexer = np.array([val in target_values for val in source_values])
                indexer = np.where(indexer)[0]
            if dim not in target_assembly.dims:
                # not actually a dimension, but rather a coord -> filter along underlying dim
                dim = target_assembly[dim].dims
                assert len(dim) == 1
                dim = dim[0]
            dim_indexes = {_dim: slice(None) if _dim != dim else indexer for _dim in source_assembly.dims}
            source_assembly = source_assembly.isel(**dim_indexes)
        if dims_must_match:
            # dims match up after selection. cannot compare exact equality due to potentially missing levels
            assert len(target_assembly[dim]) == len(source_assembly[dim])
    return source_assembly


def index_efficient(source_values, target_values):
    source_sort_indices, target_sort_indices = np.argsort(source_values), np.argsort(target_values)
    source_values, target_values = source_values[source_sort_indices], target_values[target_sort_indices]
    indexer = []
    source_index, target_index = 0, 0
    while target_index < len(target_values) and source_index < len(source_values):
        if source_values[source_index] == target_values[target_index]:
            indexer.append(source_sort_indices[source_index])
            # if next source value is greater than target, use next target. else next source.
            # if target values remain the same, we might as well take the next target.
            if (target_index + 1 < len(target_values) and
                target_values[target_index + 1] == target_values[target_index]) or \
                    (source_index + 1 < len(source_values) and
                     source_values[source_index + 1] > target_values[target_index]):
                target_index += 1
            else:
                source_index += 1
        elif source_values[source_index] < target_values[target_index]:
            source_index += 1
        else:  # source_values[source_index] > target_values[target_index]:
            target_index += 1
    return indexer


def expand(assembly, target_dims):
    def strip(coord):
        stripped_coord = coord
        if stripped_coord.endswith('_source'):
            stripped_coord = stripped_coord[:-len('_source')]
        if stripped_coord.endswith('_target'):
            stripped_coord = stripped_coord[:-len('_target')]
        return stripped_coord

    def reformat_coord_values(coord, dims, values):
        stripped_coord = strip(coord)

        if stripped_coord in target_dims and len(values.shape) == 0:
            values = np.array([values])
            dims = [coord]
        return dims, values

    coords = {coord: reformat_coord_values(coord, values.dims, values.values)
              for coord, values in assembly.coords.items()}
    dim_shapes = OrderedDict((coord, values[1].shape)
                             for coord, values in coords.items() if strip(coord) in target_dims)
    shape = [_shape for shape in dim_shapes.values() for _shape in shape]
    # prepare values for broadcasting by adding new dimensions
    values = assembly.values
    for _ in range(sum([dim not in assembly.dims for dim in dim_shapes])):
        values = values[:, np.newaxis]
    values = np.broadcast_to(values, shape)
    return DataAssembly(values, coords=coords, dims=list(dim_shapes.keys()))


def enumerate_done(values):
    for i, val in enumerate(values):
        done = i == len(values) - 1
        yield i, val, done
=======
import itertools
import logging
import math
from collections import OrderedDict

import numpy as np
import xarray as xr
from sklearn.model_selection import StratifiedShuffleSplit, ShuffleSplit
from tqdm import tqdm

from brainscore.assemblies import merge_data_arrays, DataAssembly, walk_coords
from brainscore.metrics import Score
from brainscore.metrics.utils import unique_ordered
from brainscore.utils import fullname


class Transformation(object):
    """
    Transforms an incoming assembly into parts/combinations thereof,
    yields them for further processing,
    and packages the results back together.
    """

    def __call__(self, *args, apply, aggregate=None, **kwargs):
        values = self._run_pipe(*args, apply=apply, **kwargs)

        score = self._apply_aggregate(aggregate, values) if aggregate is not None else values
        score = self._apply_aggregate(self.aggregate, score)
        return score

    def _run_pipe(self, *args, apply, **kwargs):
        generator = self.pipe(*args, **kwargs)
        for vals in generator:
            y = apply(*vals)
            done = generator.send(y)
            if done:
                break
        result = next(generator)
        return result

    def pipe(self, *args, **kwargs):
        raise NotImplementedError()

    def _get_result(self, *args, done):
        """
        Yields the `*args` for further processing by coroutines
        and waits for the result to be sent back.
        :param args: transformed values
        :param bool done: whether this is the last transformation and the next `yield` is the combined result
        :return: the result from processing by the coroutine
        """
        result = yield args  # yield the values to coroutine
        yield done  # wait for coroutine to send back similarity and inform whether result is ready to be returned
        return result

    def _apply_aggregate(self, aggregate_fnc, values):
        """
        Applies the aggregate while keeping the raw values in the attrs.
        If raw values are already present, keeps them, else they are added.
        """
        score = aggregate_fnc(values)
        if Score.RAW_VALUES_KEY not in score.attrs:
            # check if the raw values are already in the values.
            # if yes, they didn't get copied to the aggregate score and we use those as the "rawest" values.
            raw = values if Score.RAW_VALUES_KEY not in values.attrs else values.attrs[Score.RAW_VALUES_KEY]
            score.attrs[Score.RAW_VALUES_KEY] = raw
        return score

    def aggregate(self, score):
        return Score(score)


class Alignment(Transformation):
    class Defaults:
        order_dimensions = ('presentation', 'neuroid')
        alignment_dim = 'image_id'
        repeat = False

    def __init__(self, order_dimensions=Defaults.order_dimensions, alignment_dim=Defaults.alignment_dim,
                 repeat=Defaults.repeat):
        self._order_dimensions = order_dimensions
        self._alignment_dim = alignment_dim
        self._repeat = repeat
        self._logger = logging.getLogger(fullname(self))

    def pipe(self, source_assembly, target_assembly):
        self._logger.debug("Aligning by {} and {}, {} repeats".format(
            self._order_dimensions, self._alignment_dim, "with" if self._repeat else "no"))
        source_assembly = self.align(source_assembly, target_assembly)
        self._logger.debug("Sorting by {}".format(self._alignment_dim))
        source_assembly, target_assembly = self.sort(source_assembly), self.sort(target_assembly)
        result = yield from self._get_result(source_assembly, target_assembly, done=True)
        yield result

    def align(self, source_assembly, target_assembly):
        dimensions = list(self._order_dimensions) + list(set(source_assembly.dims) - set(self._order_dimensions))
        source_assembly = source_assembly.transpose(*dimensions)
        return subset(source_assembly, target_assembly, subset_dims=[self._alignment_dim], repeat=self._repeat)

    def sort(self, assembly):
        return assembly.sortby(self._alignment_dim)


class CartesianProduct(Transformation):
    """
    Splits an incoming assembly along all dimensions that similarity is not computed over
    as well as along dividing coords that denote separate parts of the assembly.
    """

    def __init__(self, dividers=()):
        super(CartesianProduct, self).__init__()
        self._dividers = dividers or ()
        self._logger = logging.getLogger(fullname(self))

    def dividers(self, assembly, dividing_coords):
        """
        divide data along dividing coords and non-central dimensions,
        i.e. dimensions that the metric is not computed over
        """
        non_matched_coords = [coord for coord in dividing_coords if not hasattr(assembly, coord)]
        assert not non_matched_coords, f"{non_matched_coords} not found in assembly"
        choices = {coord: unique_ordered(assembly[coord].values) for coord in dividing_coords}
        combinations = [dict(zip(choices, values)) for values in itertools.product(*choices.values())]
        return combinations

    def pipe(self, assembly):
        """
        :param brainscore.assemblies.NeuroidAssembly assembly:
        :return: brainscore.assemblies.DataAssembly
        """
        dividers = self.dividers(assembly, dividing_coords=self._dividers)
        scores = []
        progress = tqdm(enumerate_done(dividers), total=len(dividers), desc='cartesian product')
        for i, divider, done in progress:
            progress.set_description(str(divider))
            divided_assembly = assembly.multisel(**divider)
            result = yield from self._get_result(divided_assembly, done=done)

            for coord_name, coord_value in divider.items():
                result = result.expand_dims(coord_name)
                result[coord_name] = [coord_value]
            scores.append(result)
        scores = Score.merge(*scores)
        yield scores


class CrossValidationSingle(Transformation):
    class Defaults:
        splits = 10
        train_size = .9
        split_coord = 'image_id'
        stratification_coord = 'object_name'  # cross-validation across images, balancing objects
        seed = 1

    def __init__(self,
                 splits=Defaults.splits, train_size=None, test_size=None,
                 split_coord=Defaults.split_coord, stratification_coord=Defaults.stratification_coord,
                 seed=Defaults.seed):
        super().__init__()
        if train_size is None and test_size is None:
            train_size = self.Defaults.train_size
        self._stratified_split = StratifiedShuffleSplit(
            n_splits=splits, train_size=train_size, test_size=test_size, random_state=seed)
        self._shuffle_split = ShuffleSplit(
            n_splits=splits, train_size=train_size, test_size=test_size, random_state=seed)
        self._split_coord = split_coord
        self._stratification_coord = stratification_coord

        self._logger = logging.getLogger(fullname(self))

    def _stratify(self, assembly):
        return self._stratification_coord and hasattr(assembly, self._stratification_coord)

    def _build_splits(self, assembly):
        cross_validation_values, indices = extract_coord(assembly, self._split_coord, return_index=True)
        data_shape = np.zeros(len(cross_validation_values))
        if self._stratify(assembly):
            splits = self._stratified_split.split(data_shape,
                                                  assembly[self._stratification_coord].values[indices])
        else:
            self._logger.warning("Stratification coord '{}' not found in assembly "
                                 "- falling back to un-stratified splits".format(self._stratification_coord))
            splits = self._shuffle_split.split(data_shape)
        return cross_validation_values, list(splits)

    def pipe(self, assembly):
        """
        :param assembly: the assembly to cross-validate over
        """
        cross_validation_values, splits = self._build_splits(assembly)

        split_scores = []
        for split_iterator, (train_indices, test_indices), done \
                in tqdm(enumerate_done(splits), total=len(splits), desc='cross-validation'):
            train_values, test_values = cross_validation_values[train_indices], cross_validation_values[test_indices]
            train = subset(assembly, train_values, dims_must_match=False)
            test = subset(assembly, test_values, dims_must_match=False)

            split_score = yield from self._get_result(train, test, done=done)
            split_score = split_score.expand_dims('split')
            split_score['split'] = [split_iterator]
            split_scores.append(split_score)

        split_scores = Score.merge(*split_scores)
        yield split_scores

    def aggregate(self, values):
        center = values.mean('split')
        error = standard_error_of_the_mean(values, 'split')
        return Score([center, error],
                     coords={**{'aggregation': ['center', 'error']},
                             **{coord: (dims, values) for coord, dims, values in walk_coords(center)}},
                     dims=('aggregation',) + center.dims)


class CrossValidation(Transformation):
    """
    Performs multiple splits over a source and target assembly.
    No guarantees are given for data-alignment, use the metadata.
    """

    def __init__(self,
                 splits=CrossValidationSingle.Defaults.splits, split_coord=CrossValidationSingle.Defaults.split_coord,
                 stratification_coord=CrossValidationSingle.Defaults.stratification_coord,
                 train_size=None, test_size=None, seed=CrossValidationSingle.Defaults.seed):
        self._split_coord = split_coord
        self._stratification_coord = stratification_coord
        self._single_crossval = CrossValidationSingle(splits=splits, split_coord=split_coord,
                                                      stratification_coord=stratification_coord,
                                                      train_size=train_size, test_size=test_size, seed=seed)
        self._logger = logging.getLogger(fullname(self))

    def pipe(self, source_assembly, target_assembly):
        # check only for equal values, alignment is given by metadata
        assert sorted(source_assembly[self._split_coord].values) == sorted(target_assembly[self._split_coord].values)
        if self._single_crossval._stratify(target_assembly):
            assert hasattr(source_assembly, self._stratification_coord)
            assert sorted(source_assembly[self._stratification_coord].values) == \
                   sorted(target_assembly[self._stratification_coord].values)
        cross_validation_values, splits = self._single_crossval._build_splits(target_assembly)

        split_scores = []
        for split_iterator, (train_indices, test_indices), done \
                in tqdm(enumerate_done(splits), total=len(splits), desc='cross-validation'):
            train_values, test_values = cross_validation_values[train_indices], cross_validation_values[test_indices]
            train_source = subset(source_assembly, train_values, dims_must_match=False)
            train_target = subset(target_assembly, train_values, dims_must_match=False)
            assert len(train_source[self._split_coord]) == len(train_target[self._split_coord])
            test_source = subset(source_assembly, test_values, dims_must_match=False)
            test_target = subset(target_assembly, test_values, dims_must_match=False)
            assert len(test_source[self._split_coord]) == len(test_target[self._split_coord])

            split_score = yield from self._get_result(train_source, train_target, test_source, test_target,
                                                      done=done)
            split_score = split_score.expand_dims('split')
            split_score['split'] = [split_iterator]
            split_scores.append(split_score)

        split_scores = merge_data_arrays(split_scores)
        yield split_scores

    def aggregate(self, score):
        return self._single_crossval.aggregate(score)


def extract_coord(assembly, coord, return_index=False):
    extracted_assembly, indices = np.unique(assembly[coord].values, return_index=True)
    dims = assembly[coord].dims
    assert len(dims) == 1
    extracted_assembly = xr.DataArray(extracted_assembly, coords={coord: extracted_assembly}, dims=[coord])
    extracted_assembly = extracted_assembly.stack(**{dims[0]: (coord,)})
    return extracted_assembly if not return_index else extracted_assembly, indices


def standard_error_of_the_mean(values, dim):
    return values.std(dim) / math.sqrt(len(values[dim]))


def subset(source_assembly, target_assembly, subset_dims=None, dims_must_match=True, repeat=False):
    """
    :param subset_dims: either dimensions, then all its levels will be used or levels right away
    :param dims_must_match:
    :return:
    """
    subset_dims = subset_dims or target_assembly.dims
    for dim in subset_dims:
        assert hasattr(target_assembly, dim)
        assert hasattr(source_assembly, dim)
        # we assume here that it does not matter if all levels are present in the source assembly
        # as long as there is at least one level that we can select over
        levels = target_assembly[dim].variable.level_names or [dim]
        assert any(hasattr(source_assembly, level) for level in levels)
        for level in levels:
            if not hasattr(source_assembly, level):
                continue
            target_values = target_assembly[level].values
            source_values = source_assembly[level].values
            if repeat:
                indexer = index_efficient(source_values, target_values)
            else:
                indexer = np.array([val in target_values for val in source_values])
                indexer = np.where(indexer)[0]
            if dim not in target_assembly.dims:
                # not actually a dimension, but rather a coord -> filter along underlying dim
                dim = target_assembly[dim].dims
                assert len(dim) == 1
                dim = dim[0]
            dim_indexes = {_dim: slice(None) if _dim != dim else indexer for _dim in source_assembly.dims}
            if len(np.unique(source_assembly.dims)) == len(source_assembly.dims):  # no repeated dimensions
                source_assembly = source_assembly.isel(**dim_indexes)
                continue
            # work-around when dimensions are repeated. `isel` will keep only the first instance of a repeated dimension
            positional_dim_indexes = [dim_indexes[dim] for dim in source_assembly.dims]
            source_assembly = type(source_assembly)(
                source_assembly.values[np.ix_(*positional_dim_indexes)],
                coords={coord: (dim, value[dim_indexes[dim]]) for coord, dims, value in walk_coords(source_assembly)},
                dims=source_assembly.dims)
        if dims_must_match:
            # dims match up after selection. cannot compare exact equality due to potentially missing levels
            assert len(target_assembly[dim]) == len(source_assembly[dim])
    return source_assembly


def index_efficient(source_values, target_values):
    source_sort_indices, target_sort_indices = np.argsort(source_values), np.argsort(target_values)
    source_values, target_values = source_values[source_sort_indices], target_values[target_sort_indices]
    indexer = []
    source_index, target_index = 0, 0
    while target_index < len(target_values) and source_index < len(source_values):
        if source_values[source_index] == target_values[target_index]:
            indexer.append(source_sort_indices[source_index])
            # if next source value is greater than target, use next target. else next source.
            # if target values remain the same, we might as well take the next target.
            if (target_index + 1 < len(target_values) and
                target_values[target_index + 1] == target_values[target_index]) or \
                    (source_index + 1 < len(source_values) and
                     source_values[source_index + 1] > target_values[target_index]):
                target_index += 1
            else:
                source_index += 1
        elif source_values[source_index] < target_values[target_index]:
            source_index += 1
        else:  # source_values[source_index] > target_values[target_index]:
            target_index += 1
    return indexer


def expand(assembly, target_dims):
    def strip(coord):
        stripped_coord = coord
        if stripped_coord.endswith('_source'):
            stripped_coord = stripped_coord[:-len('_source')]
        if stripped_coord.endswith('_target'):
            stripped_coord = stripped_coord[:-len('_target')]
        return stripped_coord

    def reformat_coord_values(coord, dims, values):
        stripped_coord = strip(coord)

        if stripped_coord in target_dims and len(values.shape) == 0:
            values = np.array([values])
            dims = [coord]
        return dims, values

    coords = {coord: reformat_coord_values(coord, values.dims, values.values)
              for coord, values in assembly.coords.items()}
    dim_shapes = OrderedDict((coord, values[1].shape)
                             for coord, values in coords.items() if strip(coord) in target_dims)
    shape = [_shape for shape in dim_shapes.values() for _shape in shape]
    # prepare values for broadcasting by adding new dimensions
    values = assembly.values
    for _ in range(sum([dim not in assembly.dims for dim in dim_shapes])):
        values = values[:, np.newaxis]
    values = np.broadcast_to(values, shape)
    return DataAssembly(values, coords=coords, dims=list(dim_shapes.keys()))


def enumerate_done(values):
    for i, val in enumerate(values):
        done = i == len(values) - 1
        yield i, val, done
>>>>>>> 80d22e51
<|MERGE_RESOLUTION|>--- conflicted
+++ resolved
@@ -1,754 +1,381 @@
-<<<<<<< HEAD
-import itertools
-import logging
-import math
-from collections import OrderedDict
-
-import numpy as np
-import xarray as xr
-from sklearn.model_selection import StratifiedShuffleSplit, ShuffleSplit
-from tqdm import tqdm
-
-from brainscore.assemblies import merge_data_arrays, DataAssembly
-from brainscore.metrics import Score
-from brainscore.metrics.utils import unique_ordered
-from brainscore.utils import fullname
-
-
-class Transformation(object):
-    """
-    Transforms an incoming assembly into parts/combinations thereof,
-    yields them for further processing,
-    and packages the results back together.
-    """
-
-    def __call__(self, *args, apply, aggregate=None, **kwargs):
-        values = self._run_pipe(*args, apply=apply, **kwargs)
-
-        score = self._apply_aggregate(aggregate, values) if aggregate is not None else values
-        score = self._apply_aggregate(self.aggregate, score)
-        return score
-
-    def _run_pipe(self, *args, apply, **kwargs):
-        generator = self.pipe(*args, **kwargs)
-        for vals in generator:
-            y = apply(*vals)
-            done = generator.send(y)
-            if done:
-                break
-        result = next(generator)
-        return result
-
-    def pipe(self, *args, **kwargs):
-        raise NotImplementedError()
-
-    def _get_result(self, *args, done):
-        """
-        Yields the `*args` for further processing by coroutines
-        and waits for the result to be sent back.
-        :param args: transformed values
-        :param bool done: whether this is the last transformation and the next `yield` is the combined result
-        :return: the result from processing by the coroutine
-        """
-        result = yield args  # yield the values to coroutine
-        yield done  # wait for coroutine to send back similarity and inform whether result is ready to be returned
-        return result
-
-    def _apply_aggregate(self, aggregate_fnc, values):
-        """
-        Applies the aggregate while keeping the raw values in the attrs.
-        If raw values are already present, keeps them, else they are added.
-        """
-        score = aggregate_fnc(values)
-        if Score.RAW_VALUES_KEY not in score.attrs:
-            # check if the raw values are already in the values.
-            # if yes, they didn't get copied to the aggregate score and we use those as the "rawest" values.
-            raw = values if Score.RAW_VALUES_KEY not in values.attrs else values.attrs[Score.RAW_VALUES_KEY]
-            score.attrs[Score.RAW_VALUES_KEY] = raw
-        return score
-
-    def aggregate(self, score):
-        return Score(score)
-
-
-class Alignment(Transformation):
-    class Defaults:
-        order_dimensions = ('presentation', 'neuroid')
-        alignment_dim = 'image_id'
-        repeat = False
-
-    def __init__(self, order_dimensions=Defaults.order_dimensions, alignment_dim=Defaults.alignment_dim,
-                 repeat=Defaults.repeat):
-        self._order_dimensions = order_dimensions
-        self._alignment_dim = alignment_dim
-        self._repeat = repeat
-        self._logger = logging.getLogger(fullname(self))
-
-    def pipe(self, source_assembly, target_assembly):
-        self._logger.debug("Aligning by {} and {}, {} repeats".format(
-            self._order_dimensions, self._alignment_dim, "with" if self._repeat else "no"))
-        source_assembly = self.align(source_assembly, target_assembly)
-        self._logger.debug("Sorting by {}".format(self._alignment_dim))
-        source_assembly, target_assembly = self.sort(source_assembly), self.sort(target_assembly)
-        result = yield from self._get_result(source_assembly, target_assembly, done=True)
-        yield result
-
-    def align(self, source_assembly, target_assembly):
-        dimensions = list(self._order_dimensions) + list(set(source_assembly.dims) - set(self._order_dimensions))
-        source_assembly = source_assembly.transpose(*dimensions)
-        return subset(source_assembly, target_assembly, subset_dims=[self._alignment_dim], repeat=self._repeat)
-
-    def sort(self, assembly):
-        return assembly.sortby(self._alignment_dim)
-
-
-class CartesianProduct(Transformation):
-    """
-    Splits an incoming assembly along all dimensions that similarity is not computed over
-    as well as along dividing coords that denote separate parts of the assembly.
-    """
-
-    def __init__(self, dividers=()):
-        super(CartesianProduct, self).__init__()
-        self._dividers = dividers or ()
-        self._logger = logging.getLogger(fullname(self))
-
-    def dividers(self, assembly, dividing_coords):
-        """
-        divide data along dividing coords and non-central dimensions,
-        i.e. dimensions that the metric is not computed over
-        """
-        non_matched_coords = [coord for coord in dividing_coords if not hasattr(assembly, coord)]
-        assert not non_matched_coords, f"{non_matched_coords} not found in assembly"
-        choices = {coord: unique_ordered(assembly[coord].values) for coord in dividing_coords}
-        combinations = [dict(zip(choices, values)) for values in itertools.product(*choices.values())]
-        return combinations
-
-    def pipe(self, assembly):
-        """
-        :param brainscore.assemblies.NeuroidAssembly assembly:
-        :return: brainscore.assemblies.DataAssembly
-        """
-        dividers = self.dividers(assembly, dividing_coords=self._dividers)
-        scores = []
-        progress = tqdm(enumerate_done(dividers), total=len(dividers), desc='cartesian product')
-        for i, divider, done in progress:
-            progress.set_description(str(divider))
-            divided_assembly = assembly.multisel(**divider)
-            result = yield from self._get_result(divided_assembly, done=done)
-
-            for coord_name, coord_value in divider.items():
-                result = result.expand_dims(coord_name)
-                result[coord_name] = [coord_value]
-            scores.append(result)
-        scores = Score.merge(*scores)
-        yield scores
-
-
-class CrossValidationSingle(Transformation):
-    class Defaults:
-        splits = 10
-        train_size = .9
-        split_coord = 'image_id'
-        stratification_coord = 'object_name'  # cross-validation across images, balancing objects
-        seed = 1
-
-    def __init__(self,
-                 splits=Defaults.splits, train_size=None, test_size=None,
-                 split_coord=Defaults.split_coord, stratification_coord=Defaults.stratification_coord,
-                 seed=Defaults.seed):
-        super().__init__()
-        if train_size is None and test_size is None:
-            train_size = self.Defaults.train_size
-        self._stratified_split = StratifiedShuffleSplit(
-            n_splits=splits, train_size=train_size, test_size=test_size, random_state=seed)
-        self._shuffle_split = ShuffleSplit(
-            n_splits=splits, train_size=train_size, test_size=test_size, random_state=seed)
-        self._split_coord = split_coord
-        self._stratification_coord = stratification_coord
-
-        self._logger = logging.getLogger(fullname(self))
-
-    def _stratify(self, assembly):
-        return self._stratification_coord and hasattr(assembly, self._stratification_coord)
-
-    def _build_splits(self, assembly):
-        cross_validation_values, indices = extract_coord(assembly, self._split_coord, return_index=True)
-        data_shape = np.zeros(len(cross_validation_values))
-        if self._stratify(assembly):
-            splits = self._stratified_split.split(data_shape,
-                                                  assembly[self._stratification_coord].values[indices])
-        else:
-            self._logger.warning("Stratification coord '{}' not found in assembly "
-                                 "- falling back to un-stratified splits".format(self._stratification_coord))
-            splits = self._shuffle_split.split(data_shape)
-        return cross_validation_values, list(splits)
-
-    def pipe(self, assembly):
-        """
-        :param assembly: the assembly to cross-validate over
-        """
-        cross_validation_values, splits = self._build_splits(assembly)
-
-        split_scores = []
-        for split_iterator, (train_indices, test_indices), done \
-                in tqdm(enumerate_done(splits), total=len(splits), desc='cross-validation'):
-            train_values, test_values = cross_validation_values[train_indices], cross_validation_values[test_indices]
-            train = subset(assembly, train_values, dims_must_match=False)
-            test = subset(assembly, test_values, dims_must_match=False)
-
-            split_score = yield from self._get_result(train, test, done=done)
-            split_score = split_score.expand_dims('split')
-            split_score['split'] = [split_iterator]
-            split_scores.append(split_score)
-
-        split_scores = Score.merge(*split_scores)
-        yield split_scores
-
-    def aggregate(self, values):
-        center = values.mean('split')
-        error = standard_error_of_the_mean(values, 'split')
-        return Score([center, error], coords={'aggregation': ['center', 'error']}, dims=['aggregation'])
-
-
-class CrossValidation(Transformation):
-    """
-    Performs multiple splits over a source and target assembly.
-    No guarantees are given for data-alignment, use the metadata.
-    """
-
-    def __init__(self,
-                 splits=CrossValidationSingle.Defaults.splits, split_coord=CrossValidationSingle.Defaults.split_coord,
-                 stratification_coord=CrossValidationSingle.Defaults.stratification_coord,
-                 train_size=None, test_size=None, seed=CrossValidationSingle.Defaults.seed):
-        self._split_coord = split_coord
-        self._stratification_coord = stratification_coord
-        self._single_crossval = CrossValidationSingle(splits=splits, split_coord=split_coord,
-                                                      stratification_coord=stratification_coord,
-                                                      train_size=train_size, test_size=test_size, seed=seed)
-        self._logger = logging.getLogger(fullname(self))
-
-    def pipe(self, source_assembly, target_assembly):
-        # check only for equal values, alignment is given by metadata
-        assert sorted(source_assembly[self._split_coord].values) == sorted(target_assembly[self._split_coord].values)
-        if self._single_crossval._stratify(target_assembly):
-            assert hasattr(source_assembly, self._stratification_coord)
-            assert sorted(source_assembly[self._stratification_coord].values) == \
-                   sorted(target_assembly[self._stratification_coord].values)
-        cross_validation_values, splits = self._single_crossval._build_splits(target_assembly)
-
-        split_scores = []
-        for split_iterator, (train_indices, test_indices), done \
-                in tqdm(enumerate_done(splits), total=len(splits), desc='cross-validation'):
-            train_values, test_values = cross_validation_values[train_indices], cross_validation_values[test_indices]
-            train_source = subset(source_assembly, train_values, dims_must_match=False)
-            train_target = subset(target_assembly, train_values, dims_must_match=False)
-            assert len(train_source[self._split_coord]) == len(train_target[self._split_coord])
-            test_source = subset(source_assembly, test_values, dims_must_match=False)
-            test_target = subset(target_assembly, test_values, dims_must_match=False)
-            assert len(test_source[self._split_coord]) == len(test_target[self._split_coord])
-
-            split_score = yield from self._get_result(train_source, train_target, test_source, test_target,
-                                                      done=done)
-            split_score = split_score.expand_dims('split')
-            split_score['split'] = [split_iterator]
-            split_scores.append(split_score)
-
-        split_scores = merge_data_arrays(split_scores)
-        yield split_scores
-
-    def aggregate(self, score):
-        return self._single_crossval.aggregate(score)
-
-
-def extract_coord(assembly, coord, return_index=False):
-    extracted_assembly, indices = np.unique(assembly[coord].values, return_index=True)
-    dims = assembly[coord].dims
-    assert len(dims) == 1
-    extracted_assembly = xr.DataArray(extracted_assembly, coords={coord: extracted_assembly}, dims=[coord])
-    extracted_assembly = extracted_assembly.stack(**{dims[0]: (coord,)})
-    return extracted_assembly if not return_index else extracted_assembly, indices
-
-
-def standard_error_of_the_mean(values, dim):
-    return values.std(dim) / math.sqrt(len(values[dim]))
-
-
-def subset(source_assembly, target_assembly, subset_dims=None, dims_must_match=True, repeat=False):
-    """
-    :param subset_dims: either dimensions, then all its levels will be used or levels right away
-    :param dims_must_match:
-    :return:
-    """
-    subset_dims = subset_dims or target_assembly.dims
-    for dim in subset_dims:
-        assert hasattr(target_assembly, dim)
-        assert hasattr(source_assembly, dim)
-        # we assume here that it does not matter if all levels are present in the source assembly
-        # as long as there is at least one level that we can select over
-        levels = target_assembly[dim].variable.level_names or [dim]
-        assert any(hasattr(source_assembly, level) for level in levels)
-        for level in levels:
-            if not hasattr(source_assembly, level):
-                continue
-            target_values = target_assembly[level].values
-            source_values = source_assembly[level].values
-            if repeat:
-                indexer = index_efficient(source_values, target_values)
-            else:
-                indexer = np.array([val in target_values for val in source_values])
-                indexer = np.where(indexer)[0]
-            if dim not in target_assembly.dims:
-                # not actually a dimension, but rather a coord -> filter along underlying dim
-                dim = target_assembly[dim].dims
-                assert len(dim) == 1
-                dim = dim[0]
-            dim_indexes = {_dim: slice(None) if _dim != dim else indexer for _dim in source_assembly.dims}
-            source_assembly = source_assembly.isel(**dim_indexes)
-        if dims_must_match:
-            # dims match up after selection. cannot compare exact equality due to potentially missing levels
-            assert len(target_assembly[dim]) == len(source_assembly[dim])
-    return source_assembly
-
-
-def index_efficient(source_values, target_values):
-    source_sort_indices, target_sort_indices = np.argsort(source_values), np.argsort(target_values)
-    source_values, target_values = source_values[source_sort_indices], target_values[target_sort_indices]
-    indexer = []
-    source_index, target_index = 0, 0
-    while target_index < len(target_values) and source_index < len(source_values):
-        if source_values[source_index] == target_values[target_index]:
-            indexer.append(source_sort_indices[source_index])
-            # if next source value is greater than target, use next target. else next source.
-            # if target values remain the same, we might as well take the next target.
-            if (target_index + 1 < len(target_values) and
-                target_values[target_index + 1] == target_values[target_index]) or \
-                    (source_index + 1 < len(source_values) and
-                     source_values[source_index + 1] > target_values[target_index]):
-                target_index += 1
-            else:
-                source_index += 1
-        elif source_values[source_index] < target_values[target_index]:
-            source_index += 1
-        else:  # source_values[source_index] > target_values[target_index]:
-            target_index += 1
-    return indexer
-
-
-def expand(assembly, target_dims):
-    def strip(coord):
-        stripped_coord = coord
-        if stripped_coord.endswith('_source'):
-            stripped_coord = stripped_coord[:-len('_source')]
-        if stripped_coord.endswith('_target'):
-            stripped_coord = stripped_coord[:-len('_target')]
-        return stripped_coord
-
-    def reformat_coord_values(coord, dims, values):
-        stripped_coord = strip(coord)
-
-        if stripped_coord in target_dims and len(values.shape) == 0:
-            values = np.array([values])
-            dims = [coord]
-        return dims, values
-
-    coords = {coord: reformat_coord_values(coord, values.dims, values.values)
-              for coord, values in assembly.coords.items()}
-    dim_shapes = OrderedDict((coord, values[1].shape)
-                             for coord, values in coords.items() if strip(coord) in target_dims)
-    shape = [_shape for shape in dim_shapes.values() for _shape in shape]
-    # prepare values for broadcasting by adding new dimensions
-    values = assembly.values
-    for _ in range(sum([dim not in assembly.dims for dim in dim_shapes])):
-        values = values[:, np.newaxis]
-    values = np.broadcast_to(values, shape)
-    return DataAssembly(values, coords=coords, dims=list(dim_shapes.keys()))
-
-
-def enumerate_done(values):
-    for i, val in enumerate(values):
-        done = i == len(values) - 1
-        yield i, val, done
-=======
-import itertools
-import logging
-import math
-from collections import OrderedDict
-
-import numpy as np
-import xarray as xr
-from sklearn.model_selection import StratifiedShuffleSplit, ShuffleSplit
-from tqdm import tqdm
-
-from brainscore.assemblies import merge_data_arrays, DataAssembly, walk_coords
-from brainscore.metrics import Score
-from brainscore.metrics.utils import unique_ordered
-from brainscore.utils import fullname
-
-
-class Transformation(object):
-    """
-    Transforms an incoming assembly into parts/combinations thereof,
-    yields them for further processing,
-    and packages the results back together.
-    """
-
-    def __call__(self, *args, apply, aggregate=None, **kwargs):
-        values = self._run_pipe(*args, apply=apply, **kwargs)
-
-        score = self._apply_aggregate(aggregate, values) if aggregate is not None else values
-        score = self._apply_aggregate(self.aggregate, score)
-        return score
-
-    def _run_pipe(self, *args, apply, **kwargs):
-        generator = self.pipe(*args, **kwargs)
-        for vals in generator:
-            y = apply(*vals)
-            done = generator.send(y)
-            if done:
-                break
-        result = next(generator)
-        return result
-
-    def pipe(self, *args, **kwargs):
-        raise NotImplementedError()
-
-    def _get_result(self, *args, done):
-        """
-        Yields the `*args` for further processing by coroutines
-        and waits for the result to be sent back.
-        :param args: transformed values
-        :param bool done: whether this is the last transformation and the next `yield` is the combined result
-        :return: the result from processing by the coroutine
-        """
-        result = yield args  # yield the values to coroutine
-        yield done  # wait for coroutine to send back similarity and inform whether result is ready to be returned
-        return result
-
-    def _apply_aggregate(self, aggregate_fnc, values):
-        """
-        Applies the aggregate while keeping the raw values in the attrs.
-        If raw values are already present, keeps them, else they are added.
-        """
-        score = aggregate_fnc(values)
-        if Score.RAW_VALUES_KEY not in score.attrs:
-            # check if the raw values are already in the values.
-            # if yes, they didn't get copied to the aggregate score and we use those as the "rawest" values.
-            raw = values if Score.RAW_VALUES_KEY not in values.attrs else values.attrs[Score.RAW_VALUES_KEY]
-            score.attrs[Score.RAW_VALUES_KEY] = raw
-        return score
-
-    def aggregate(self, score):
-        return Score(score)
-
-
-class Alignment(Transformation):
-    class Defaults:
-        order_dimensions = ('presentation', 'neuroid')
-        alignment_dim = 'image_id'
-        repeat = False
-
-    def __init__(self, order_dimensions=Defaults.order_dimensions, alignment_dim=Defaults.alignment_dim,
-                 repeat=Defaults.repeat):
-        self._order_dimensions = order_dimensions
-        self._alignment_dim = alignment_dim
-        self._repeat = repeat
-        self._logger = logging.getLogger(fullname(self))
-
-    def pipe(self, source_assembly, target_assembly):
-        self._logger.debug("Aligning by {} and {}, {} repeats".format(
-            self._order_dimensions, self._alignment_dim, "with" if self._repeat else "no"))
-        source_assembly = self.align(source_assembly, target_assembly)
-        self._logger.debug("Sorting by {}".format(self._alignment_dim))
-        source_assembly, target_assembly = self.sort(source_assembly), self.sort(target_assembly)
-        result = yield from self._get_result(source_assembly, target_assembly, done=True)
-        yield result
-
-    def align(self, source_assembly, target_assembly):
-        dimensions = list(self._order_dimensions) + list(set(source_assembly.dims) - set(self._order_dimensions))
-        source_assembly = source_assembly.transpose(*dimensions)
-        return subset(source_assembly, target_assembly, subset_dims=[self._alignment_dim], repeat=self._repeat)
-
-    def sort(self, assembly):
-        return assembly.sortby(self._alignment_dim)
-
-
-class CartesianProduct(Transformation):
-    """
-    Splits an incoming assembly along all dimensions that similarity is not computed over
-    as well as along dividing coords that denote separate parts of the assembly.
-    """
-
-    def __init__(self, dividers=()):
-        super(CartesianProduct, self).__init__()
-        self._dividers = dividers or ()
-        self._logger = logging.getLogger(fullname(self))
-
-    def dividers(self, assembly, dividing_coords):
-        """
-        divide data along dividing coords and non-central dimensions,
-        i.e. dimensions that the metric is not computed over
-        """
-        non_matched_coords = [coord for coord in dividing_coords if not hasattr(assembly, coord)]
-        assert not non_matched_coords, f"{non_matched_coords} not found in assembly"
-        choices = {coord: unique_ordered(assembly[coord].values) for coord in dividing_coords}
-        combinations = [dict(zip(choices, values)) for values in itertools.product(*choices.values())]
-        return combinations
-
-    def pipe(self, assembly):
-        """
-        :param brainscore.assemblies.NeuroidAssembly assembly:
-        :return: brainscore.assemblies.DataAssembly
-        """
-        dividers = self.dividers(assembly, dividing_coords=self._dividers)
-        scores = []
-        progress = tqdm(enumerate_done(dividers), total=len(dividers), desc='cartesian product')
-        for i, divider, done in progress:
-            progress.set_description(str(divider))
-            divided_assembly = assembly.multisel(**divider)
-            result = yield from self._get_result(divided_assembly, done=done)
-
-            for coord_name, coord_value in divider.items():
-                result = result.expand_dims(coord_name)
-                result[coord_name] = [coord_value]
-            scores.append(result)
-        scores = Score.merge(*scores)
-        yield scores
-
-
-class CrossValidationSingle(Transformation):
-    class Defaults:
-        splits = 10
-        train_size = .9
-        split_coord = 'image_id'
-        stratification_coord = 'object_name'  # cross-validation across images, balancing objects
-        seed = 1
-
-    def __init__(self,
-                 splits=Defaults.splits, train_size=None, test_size=None,
-                 split_coord=Defaults.split_coord, stratification_coord=Defaults.stratification_coord,
-                 seed=Defaults.seed):
-        super().__init__()
-        if train_size is None and test_size is None:
-            train_size = self.Defaults.train_size
-        self._stratified_split = StratifiedShuffleSplit(
-            n_splits=splits, train_size=train_size, test_size=test_size, random_state=seed)
-        self._shuffle_split = ShuffleSplit(
-            n_splits=splits, train_size=train_size, test_size=test_size, random_state=seed)
-        self._split_coord = split_coord
-        self._stratification_coord = stratification_coord
-
-        self._logger = logging.getLogger(fullname(self))
-
-    def _stratify(self, assembly):
-        return self._stratification_coord and hasattr(assembly, self._stratification_coord)
-
-    def _build_splits(self, assembly):
-        cross_validation_values, indices = extract_coord(assembly, self._split_coord, return_index=True)
-        data_shape = np.zeros(len(cross_validation_values))
-        if self._stratify(assembly):
-            splits = self._stratified_split.split(data_shape,
-                                                  assembly[self._stratification_coord].values[indices])
-        else:
-            self._logger.warning("Stratification coord '{}' not found in assembly "
-                                 "- falling back to un-stratified splits".format(self._stratification_coord))
-            splits = self._shuffle_split.split(data_shape)
-        return cross_validation_values, list(splits)
-
-    def pipe(self, assembly):
-        """
-        :param assembly: the assembly to cross-validate over
-        """
-        cross_validation_values, splits = self._build_splits(assembly)
-
-        split_scores = []
-        for split_iterator, (train_indices, test_indices), done \
-                in tqdm(enumerate_done(splits), total=len(splits), desc='cross-validation'):
-            train_values, test_values = cross_validation_values[train_indices], cross_validation_values[test_indices]
-            train = subset(assembly, train_values, dims_must_match=False)
-            test = subset(assembly, test_values, dims_must_match=False)
-
-            split_score = yield from self._get_result(train, test, done=done)
-            split_score = split_score.expand_dims('split')
-            split_score['split'] = [split_iterator]
-            split_scores.append(split_score)
-
-        split_scores = Score.merge(*split_scores)
-        yield split_scores
-
-    def aggregate(self, values):
-        center = values.mean('split')
-        error = standard_error_of_the_mean(values, 'split')
-        return Score([center, error],
-                     coords={**{'aggregation': ['center', 'error']},
-                             **{coord: (dims, values) for coord, dims, values in walk_coords(center)}},
-                     dims=('aggregation',) + center.dims)
-
-
-class CrossValidation(Transformation):
-    """
-    Performs multiple splits over a source and target assembly.
-    No guarantees are given for data-alignment, use the metadata.
-    """
-
-    def __init__(self,
-                 splits=CrossValidationSingle.Defaults.splits, split_coord=CrossValidationSingle.Defaults.split_coord,
-                 stratification_coord=CrossValidationSingle.Defaults.stratification_coord,
-                 train_size=None, test_size=None, seed=CrossValidationSingle.Defaults.seed):
-        self._split_coord = split_coord
-        self._stratification_coord = stratification_coord
-        self._single_crossval = CrossValidationSingle(splits=splits, split_coord=split_coord,
-                                                      stratification_coord=stratification_coord,
-                                                      train_size=train_size, test_size=test_size, seed=seed)
-        self._logger = logging.getLogger(fullname(self))
-
-    def pipe(self, source_assembly, target_assembly):
-        # check only for equal values, alignment is given by metadata
-        assert sorted(source_assembly[self._split_coord].values) == sorted(target_assembly[self._split_coord].values)
-        if self._single_crossval._stratify(target_assembly):
-            assert hasattr(source_assembly, self._stratification_coord)
-            assert sorted(source_assembly[self._stratification_coord].values) == \
-                   sorted(target_assembly[self._stratification_coord].values)
-        cross_validation_values, splits = self._single_crossval._build_splits(target_assembly)
-
-        split_scores = []
-        for split_iterator, (train_indices, test_indices), done \
-                in tqdm(enumerate_done(splits), total=len(splits), desc='cross-validation'):
-            train_values, test_values = cross_validation_values[train_indices], cross_validation_values[test_indices]
-            train_source = subset(source_assembly, train_values, dims_must_match=False)
-            train_target = subset(target_assembly, train_values, dims_must_match=False)
-            assert len(train_source[self._split_coord]) == len(train_target[self._split_coord])
-            test_source = subset(source_assembly, test_values, dims_must_match=False)
-            test_target = subset(target_assembly, test_values, dims_must_match=False)
-            assert len(test_source[self._split_coord]) == len(test_target[self._split_coord])
-
-            split_score = yield from self._get_result(train_source, train_target, test_source, test_target,
-                                                      done=done)
-            split_score = split_score.expand_dims('split')
-            split_score['split'] = [split_iterator]
-            split_scores.append(split_score)
-
-        split_scores = merge_data_arrays(split_scores)
-        yield split_scores
-
-    def aggregate(self, score):
-        return self._single_crossval.aggregate(score)
-
-
-def extract_coord(assembly, coord, return_index=False):
-    extracted_assembly, indices = np.unique(assembly[coord].values, return_index=True)
-    dims = assembly[coord].dims
-    assert len(dims) == 1
-    extracted_assembly = xr.DataArray(extracted_assembly, coords={coord: extracted_assembly}, dims=[coord])
-    extracted_assembly = extracted_assembly.stack(**{dims[0]: (coord,)})
-    return extracted_assembly if not return_index else extracted_assembly, indices
-
-
-def standard_error_of_the_mean(values, dim):
-    return values.std(dim) / math.sqrt(len(values[dim]))
-
-
-def subset(source_assembly, target_assembly, subset_dims=None, dims_must_match=True, repeat=False):
-    """
-    :param subset_dims: either dimensions, then all its levels will be used or levels right away
-    :param dims_must_match:
-    :return:
-    """
-    subset_dims = subset_dims or target_assembly.dims
-    for dim in subset_dims:
-        assert hasattr(target_assembly, dim)
-        assert hasattr(source_assembly, dim)
-        # we assume here that it does not matter if all levels are present in the source assembly
-        # as long as there is at least one level that we can select over
-        levels = target_assembly[dim].variable.level_names or [dim]
-        assert any(hasattr(source_assembly, level) for level in levels)
-        for level in levels:
-            if not hasattr(source_assembly, level):
-                continue
-            target_values = target_assembly[level].values
-            source_values = source_assembly[level].values
-            if repeat:
-                indexer = index_efficient(source_values, target_values)
-            else:
-                indexer = np.array([val in target_values for val in source_values])
-                indexer = np.where(indexer)[0]
-            if dim not in target_assembly.dims:
-                # not actually a dimension, but rather a coord -> filter along underlying dim
-                dim = target_assembly[dim].dims
-                assert len(dim) == 1
-                dim = dim[0]
-            dim_indexes = {_dim: slice(None) if _dim != dim else indexer for _dim in source_assembly.dims}
-            if len(np.unique(source_assembly.dims)) == len(source_assembly.dims):  # no repeated dimensions
-                source_assembly = source_assembly.isel(**dim_indexes)
-                continue
-            # work-around when dimensions are repeated. `isel` will keep only the first instance of a repeated dimension
-            positional_dim_indexes = [dim_indexes[dim] for dim in source_assembly.dims]
-            source_assembly = type(source_assembly)(
-                source_assembly.values[np.ix_(*positional_dim_indexes)],
-                coords={coord: (dim, value[dim_indexes[dim]]) for coord, dims, value in walk_coords(source_assembly)},
-                dims=source_assembly.dims)
-        if dims_must_match:
-            # dims match up after selection. cannot compare exact equality due to potentially missing levels
-            assert len(target_assembly[dim]) == len(source_assembly[dim])
-    return source_assembly
-
-
-def index_efficient(source_values, target_values):
-    source_sort_indices, target_sort_indices = np.argsort(source_values), np.argsort(target_values)
-    source_values, target_values = source_values[source_sort_indices], target_values[target_sort_indices]
-    indexer = []
-    source_index, target_index = 0, 0
-    while target_index < len(target_values) and source_index < len(source_values):
-        if source_values[source_index] == target_values[target_index]:
-            indexer.append(source_sort_indices[source_index])
-            # if next source value is greater than target, use next target. else next source.
-            # if target values remain the same, we might as well take the next target.
-            if (target_index + 1 < len(target_values) and
-                target_values[target_index + 1] == target_values[target_index]) or \
-                    (source_index + 1 < len(source_values) and
-                     source_values[source_index + 1] > target_values[target_index]):
-                target_index += 1
-            else:
-                source_index += 1
-        elif source_values[source_index] < target_values[target_index]:
-            source_index += 1
-        else:  # source_values[source_index] > target_values[target_index]:
-            target_index += 1
-    return indexer
-
-
-def expand(assembly, target_dims):
-    def strip(coord):
-        stripped_coord = coord
-        if stripped_coord.endswith('_source'):
-            stripped_coord = stripped_coord[:-len('_source')]
-        if stripped_coord.endswith('_target'):
-            stripped_coord = stripped_coord[:-len('_target')]
-        return stripped_coord
-
-    def reformat_coord_values(coord, dims, values):
-        stripped_coord = strip(coord)
-
-        if stripped_coord in target_dims and len(values.shape) == 0:
-            values = np.array([values])
-            dims = [coord]
-        return dims, values
-
-    coords = {coord: reformat_coord_values(coord, values.dims, values.values)
-              for coord, values in assembly.coords.items()}
-    dim_shapes = OrderedDict((coord, values[1].shape)
-                             for coord, values in coords.items() if strip(coord) in target_dims)
-    shape = [_shape for shape in dim_shapes.values() for _shape in shape]
-    # prepare values for broadcasting by adding new dimensions
-    values = assembly.values
-    for _ in range(sum([dim not in assembly.dims for dim in dim_shapes])):
-        values = values[:, np.newaxis]
-    values = np.broadcast_to(values, shape)
-    return DataAssembly(values, coords=coords, dims=list(dim_shapes.keys()))
-
-
-def enumerate_done(values):
-    for i, val in enumerate(values):
-        done = i == len(values) - 1
-        yield i, val, done
->>>>>>> 80d22e51
+import itertools
+import logging
+import math
+from collections import OrderedDict
+
+import numpy as np
+import xarray as xr
+from sklearn.model_selection import StratifiedShuffleSplit, ShuffleSplit
+from tqdm import tqdm
+
+from brainscore.assemblies import merge_data_arrays, DataAssembly, walk_coords
+from brainscore.metrics import Score
+from brainscore.metrics.utils import unique_ordered
+from brainscore.utils import fullname
+
+
+class Transformation(object):
+    """
+    Transforms an incoming assembly into parts/combinations thereof,
+    yields them for further processing,
+    and packages the results back together.
+    """
+
+    def __call__(self, *args, apply, aggregate=None, **kwargs):
+        values = self._run_pipe(*args, apply=apply, **kwargs)
+
+        score = self._apply_aggregate(aggregate, values) if aggregate is not None else values
+        score = self._apply_aggregate(self.aggregate, score)
+        return score
+
+    def _run_pipe(self, *args, apply, **kwargs):
+        generator = self.pipe(*args, **kwargs)
+        for vals in generator:
+            y = apply(*vals)
+            done = generator.send(y)
+            if done:
+                break
+        result = next(generator)
+        return result
+
+    def pipe(self, *args, **kwargs):
+        raise NotImplementedError()
+
+    def _get_result(self, *args, done):
+        """
+        Yields the `*args` for further processing by coroutines
+        and waits for the result to be sent back.
+        :param args: transformed values
+        :param bool done: whether this is the last transformation and the next `yield` is the combined result
+        :return: the result from processing by the coroutine
+        """
+        result = yield args  # yield the values to coroutine
+        yield done  # wait for coroutine to send back similarity and inform whether result is ready to be returned
+        return result
+
+    def _apply_aggregate(self, aggregate_fnc, values):
+        """
+        Applies the aggregate while keeping the raw values in the attrs.
+        If raw values are already present, keeps them, else they are added.
+        """
+        score = aggregate_fnc(values)
+        if Score.RAW_VALUES_KEY not in score.attrs:
+            # check if the raw values are already in the values.
+            # if yes, they didn't get copied to the aggregate score and we use those as the "rawest" values.
+            raw = values if Score.RAW_VALUES_KEY not in values.attrs else values.attrs[Score.RAW_VALUES_KEY]
+            score.attrs[Score.RAW_VALUES_KEY] = raw
+        return score
+
+    def aggregate(self, score):
+        return Score(score)
+
+
+class Alignment(Transformation):
+    class Defaults:
+        order_dimensions = ('presentation', 'neuroid')
+        alignment_dim = 'image_id'
+        repeat = False
+
+    def __init__(self, order_dimensions=Defaults.order_dimensions, alignment_dim=Defaults.alignment_dim,
+                 repeat=Defaults.repeat):
+        self._order_dimensions = order_dimensions
+        self._alignment_dim = alignment_dim
+        self._repeat = repeat
+        self._logger = logging.getLogger(fullname(self))
+
+    def pipe(self, source_assembly, target_assembly):
+        self._logger.debug("Aligning by {} and {}, {} repeats".format(
+            self._order_dimensions, self._alignment_dim, "with" if self._repeat else "no"))
+        source_assembly = self.align(source_assembly, target_assembly)
+        self._logger.debug("Sorting by {}".format(self._alignment_dim))
+        source_assembly, target_assembly = self.sort(source_assembly), self.sort(target_assembly)
+        result = yield from self._get_result(source_assembly, target_assembly, done=True)
+        yield result
+
+    def align(self, source_assembly, target_assembly):
+        dimensions = list(self._order_dimensions) + list(set(source_assembly.dims) - set(self._order_dimensions))
+        source_assembly = source_assembly.transpose(*dimensions)
+        return subset(source_assembly, target_assembly, subset_dims=[self._alignment_dim], repeat=self._repeat)
+
+    def sort(self, assembly):
+        return assembly.sortby(self._alignment_dim)
+
+
+class CartesianProduct(Transformation):
+    """
+    Splits an incoming assembly along all dimensions that similarity is not computed over
+    as well as along dividing coords that denote separate parts of the assembly.
+    """
+
+    def __init__(self, dividers=()):
+        super(CartesianProduct, self).__init__()
+        self._dividers = dividers or ()
+        self._logger = logging.getLogger(fullname(self))
+
+    def dividers(self, assembly, dividing_coords):
+        """
+        divide data along dividing coords and non-central dimensions,
+        i.e. dimensions that the metric is not computed over
+        """
+        non_matched_coords = [coord for coord in dividing_coords if not hasattr(assembly, coord)]
+        assert not non_matched_coords, f"{non_matched_coords} not found in assembly"
+        choices = {coord: unique_ordered(assembly[coord].values) for coord in dividing_coords}
+        combinations = [dict(zip(choices, values)) for values in itertools.product(*choices.values())]
+        return combinations
+
+    def pipe(self, assembly):
+        """
+        :param brainscore.assemblies.NeuroidAssembly assembly:
+        :return: brainscore.assemblies.DataAssembly
+        """
+        dividers = self.dividers(assembly, dividing_coords=self._dividers)
+        scores = []
+        progress = tqdm(enumerate_done(dividers), total=len(dividers), desc='cartesian product')
+        for i, divider, done in progress:
+            progress.set_description(str(divider))
+            divided_assembly = assembly.multisel(**divider)
+            result = yield from self._get_result(divided_assembly, done=done)
+
+            for coord_name, coord_value in divider.items():
+                result = result.expand_dims(coord_name)
+                result[coord_name] = [coord_value]
+            scores.append(result)
+        scores = Score.merge(*scores)
+        yield scores
+
+
+class CrossValidationSingle(Transformation):
+    class Defaults:
+        splits = 10
+        train_size = .9
+        split_coord = 'image_id'
+        stratification_coord = 'object_name'  # cross-validation across images, balancing objects
+        seed = 1
+
+    def __init__(self,
+                 splits=Defaults.splits, train_size=None, test_size=None,
+                 split_coord=Defaults.split_coord, stratification_coord=Defaults.stratification_coord,
+                 seed=Defaults.seed):
+        super().__init__()
+        if train_size is None and test_size is None:
+            train_size = self.Defaults.train_size
+        self._stratified_split = StratifiedShuffleSplit(
+            n_splits=splits, train_size=train_size, test_size=test_size, random_state=seed)
+        self._shuffle_split = ShuffleSplit(
+            n_splits=splits, train_size=train_size, test_size=test_size, random_state=seed)
+        self._split_coord = split_coord
+        self._stratification_coord = stratification_coord
+
+        self._logger = logging.getLogger(fullname(self))
+
+    def _stratify(self, assembly):
+        return self._stratification_coord and hasattr(assembly, self._stratification_coord)
+
+    def _build_splits(self, assembly):
+        cross_validation_values, indices = extract_coord(assembly, self._split_coord, return_index=True)
+        data_shape = np.zeros(len(cross_validation_values))
+        if self._stratify(assembly):
+            splits = self._stratified_split.split(data_shape,
+                                                  assembly[self._stratification_coord].values[indices])
+        else:
+            self._logger.warning("Stratification coord '{}' not found in assembly "
+                                 "- falling back to un-stratified splits".format(self._stratification_coord))
+            splits = self._shuffle_split.split(data_shape)
+        return cross_validation_values, list(splits)
+
+    def pipe(self, assembly):
+        """
+        :param assembly: the assembly to cross-validate over
+        """
+        cross_validation_values, splits = self._build_splits(assembly)
+
+        split_scores = []
+        for split_iterator, (train_indices, test_indices), done \
+                in tqdm(enumerate_done(splits), total=len(splits), desc='cross-validation'):
+            train_values, test_values = cross_validation_values[train_indices], cross_validation_values[test_indices]
+            train = subset(assembly, train_values, dims_must_match=False)
+            test = subset(assembly, test_values, dims_must_match=False)
+
+            split_score = yield from self._get_result(train, test, done=done)
+            split_score = split_score.expand_dims('split')
+            split_score['split'] = [split_iterator]
+            split_scores.append(split_score)
+
+        split_scores = Score.merge(*split_scores)
+        yield split_scores
+
+    def aggregate(self, values):
+        center = values.mean('split')
+        error = standard_error_of_the_mean(values, 'split')
+        return Score([center, error],
+                     coords={**{'aggregation': ['center', 'error']},
+                             **{coord: (dims, values) for coord, dims, values in walk_coords(center)}},
+                     dims=('aggregation',) + center.dims)
+
+
+class CrossValidation(Transformation):
+    """
+    Performs multiple splits over a source and target assembly.
+    No guarantees are given for data-alignment, use the metadata.
+    """
+
+    def __init__(self,
+                 splits=CrossValidationSingle.Defaults.splits, split_coord=CrossValidationSingle.Defaults.split_coord,
+                 stratification_coord=CrossValidationSingle.Defaults.stratification_coord,
+                 train_size=None, test_size=None, seed=CrossValidationSingle.Defaults.seed):
+        self._split_coord = split_coord
+        self._stratification_coord = stratification_coord
+        self._single_crossval = CrossValidationSingle(splits=splits, split_coord=split_coord,
+                                                      stratification_coord=stratification_coord,
+                                                      train_size=train_size, test_size=test_size, seed=seed)
+        self._logger = logging.getLogger(fullname(self))
+
+    def pipe(self, source_assembly, target_assembly):
+        # check only for equal values, alignment is given by metadata
+        assert sorted(source_assembly[self._split_coord].values) == sorted(target_assembly[self._split_coord].values)
+        if self._single_crossval._stratify(target_assembly):
+            assert hasattr(source_assembly, self._stratification_coord)
+            assert sorted(source_assembly[self._stratification_coord].values) == \
+                   sorted(target_assembly[self._stratification_coord].values)
+        cross_validation_values, splits = self._single_crossval._build_splits(target_assembly)
+
+        split_scores = []
+        for split_iterator, (train_indices, test_indices), done \
+                in tqdm(enumerate_done(splits), total=len(splits), desc='cross-validation'):
+            train_values, test_values = cross_validation_values[train_indices], cross_validation_values[test_indices]
+            train_source = subset(source_assembly, train_values, dims_must_match=False)
+            train_target = subset(target_assembly, train_values, dims_must_match=False)
+            assert len(train_source[self._split_coord]) == len(train_target[self._split_coord])
+            test_source = subset(source_assembly, test_values, dims_must_match=False)
+            test_target = subset(target_assembly, test_values, dims_must_match=False)
+            assert len(test_source[self._split_coord]) == len(test_target[self._split_coord])
+
+            split_score = yield from self._get_result(train_source, train_target, test_source, test_target,
+                                                      done=done)
+            split_score = split_score.expand_dims('split')
+            split_score['split'] = [split_iterator]
+            split_scores.append(split_score)
+
+        split_scores = merge_data_arrays(split_scores)
+        yield split_scores
+
+    def aggregate(self, score):
+        return self._single_crossval.aggregate(score)
+
+
+def extract_coord(assembly, coord, return_index=False):
+    extracted_assembly, indices = np.unique(assembly[coord].values, return_index=True)
+    dims = assembly[coord].dims
+    assert len(dims) == 1
+    extracted_assembly = xr.DataArray(extracted_assembly, coords={coord: extracted_assembly}, dims=[coord])
+    extracted_assembly = extracted_assembly.stack(**{dims[0]: (coord,)})
+    return extracted_assembly if not return_index else extracted_assembly, indices
+
+
+def standard_error_of_the_mean(values, dim):
+    return values.std(dim) / math.sqrt(len(values[dim]))
+
+
+def subset(source_assembly, target_assembly, subset_dims=None, dims_must_match=True, repeat=False):
+    """
+    :param subset_dims: either dimensions, then all its levels will be used or levels right away
+    :param dims_must_match:
+    :return:
+    """
+    subset_dims = subset_dims or target_assembly.dims
+    for dim in subset_dims:
+        assert hasattr(target_assembly, dim)
+        assert hasattr(source_assembly, dim)
+        # we assume here that it does not matter if all levels are present in the source assembly
+        # as long as there is at least one level that we can select over
+        levels = target_assembly[dim].variable.level_names or [dim]
+        assert any(hasattr(source_assembly, level) for level in levels)
+        for level in levels:
+            if not hasattr(source_assembly, level):
+                continue
+            target_values = target_assembly[level].values
+            source_values = source_assembly[level].values
+            if repeat:
+                indexer = index_efficient(source_values, target_values)
+            else:
+                indexer = np.array([val in target_values for val in source_values])
+                indexer = np.where(indexer)[0]
+            if dim not in target_assembly.dims:
+                # not actually a dimension, but rather a coord -> filter along underlying dim
+                dim = target_assembly[dim].dims
+                assert len(dim) == 1
+                dim = dim[0]
+            dim_indexes = {_dim: slice(None) if _dim != dim else indexer for _dim in source_assembly.dims}
+            if len(np.unique(source_assembly.dims)) == len(source_assembly.dims):  # no repeated dimensions
+                source_assembly = source_assembly.isel(**dim_indexes)
+                continue
+            # work-around when dimensions are repeated. `isel` will keep only the first instance of a repeated dimension
+            positional_dim_indexes = [dim_indexes[dim] for dim in source_assembly.dims]
+            source_assembly = type(source_assembly)(
+                source_assembly.values[np.ix_(*positional_dim_indexes)],
+                coords={coord: (dim, value[dim_indexes[dim]]) for coord, dims, value in walk_coords(source_assembly)},
+                dims=source_assembly.dims)
+        if dims_must_match:
+            # dims match up after selection. cannot compare exact equality due to potentially missing levels
+            assert len(target_assembly[dim]) == len(source_assembly[dim])
+    return source_assembly
+
+
+def index_efficient(source_values, target_values):
+    source_sort_indices, target_sort_indices = np.argsort(source_values), np.argsort(target_values)
+    source_values, target_values = source_values[source_sort_indices], target_values[target_sort_indices]
+    indexer = []
+    source_index, target_index = 0, 0
+    while target_index < len(target_values) and source_index < len(source_values):
+        if source_values[source_index] == target_values[target_index]:
+            indexer.append(source_sort_indices[source_index])
+            # if next source value is greater than target, use next target. else next source.
+            # if target values remain the same, we might as well take the next target.
+            if (target_index + 1 < len(target_values) and
+                target_values[target_index + 1] == target_values[target_index]) or \
+                    (source_index + 1 < len(source_values) and
+                     source_values[source_index + 1] > target_values[target_index]):
+                target_index += 1
+            else:
+                source_index += 1
+        elif source_values[source_index] < target_values[target_index]:
+            source_index += 1
+        else:  # source_values[source_index] > target_values[target_index]:
+            target_index += 1
+    return indexer
+
+
+def expand(assembly, target_dims):
+    def strip(coord):
+        stripped_coord = coord
+        if stripped_coord.endswith('_source'):
+            stripped_coord = stripped_coord[:-len('_source')]
+        if stripped_coord.endswith('_target'):
+            stripped_coord = stripped_coord[:-len('_target')]
+        return stripped_coord
+
+    def reformat_coord_values(coord, dims, values):
+        stripped_coord = strip(coord)
+
+        if stripped_coord in target_dims and len(values.shape) == 0:
+            values = np.array([values])
+            dims = [coord]
+        return dims, values
+
+    coords = {coord: reformat_coord_values(coord, values.dims, values.values)
+              for coord, values in assembly.coords.items()}
+    dim_shapes = OrderedDict((coord, values[1].shape)
+                             for coord, values in coords.items() if strip(coord) in target_dims)
+    shape = [_shape for shape in dim_shapes.values() for _shape in shape]
+    # prepare values for broadcasting by adding new dimensions
+    values = assembly.values
+    for _ in range(sum([dim not in assembly.dims for dim in dim_shapes])):
+        values = values[:, np.newaxis]
+    values = np.broadcast_to(values, shape)
+    return DataAssembly(values, coords=coords, dims=list(dim_shapes.keys()))
+
+
+def enumerate_done(values):
+    for i, val in enumerate(values):
+        done = i == len(values) - 1
+        yield i, val, done