<<<<<<< HEAD
#!/usr/bin/env python
# -*- coding: utf-8 -*-

from setuptools import setup, find_packages

with open('README.md') as readme_file:
    readme = readme_file.read()

with open('HISTORY.rst') as history_file:
    history = history_file.read()

requirements = [
    "numpy",
    "pandas",
    "xarray",
    "six",
    "requests",
    "boto3",
    "netcdf4",
    "peewee",
    "networkx",
    "pathos",
    "caching",
]

test_requirements = [
    "pytest",
    "Pillow",
]

dependency_links = [
    "https://github.com/mschrimpf/caching/master/tarball",
]

setup(
    name='brain-score',
    version='0.1.0',
    description="A framework for the quantitative comparison of mindlike systems.  ",
    long_description=readme + '\n\n' + history,
    author="Jon Prescott-Roy",
    author_email='jjpr@mit.edu',
    url='https://github.com/dicarlolab/brain-score',
    packages=find_packages(exclude=['tests']),
    include_package_data=True,
    install_requires=requirements,
    dependency_links=dependency_links,
    license="MIT license",
    zip_safe=False,
    keywords='brain-score',
    classifiers=[
        'Development Status :: 2 - Pre-Alpha',
        'Intended Audience :: Developers',
        'License :: OSI Approved :: MIT License',
        'Natural Language :: English',
        "Programming Language :: Python :: 2",
        'Programming Language :: Python :: 2.6',
        'Programming Language :: Python :: 2.7',
        'Programming Language :: Python :: 3',
        'Programming Language :: Python :: 3.3',
        'Programming Language :: Python :: 3.4',
        'Programming Language :: Python :: 3.5',
    ],
    test_suite='tests',
    tests_require=test_requirements
)
=======
#!/usr/bin/env python
# -*- coding: utf-8 -*-

from setuptools import setup, find_packages

with open('README.md') as readme_file:
    readme = readme_file.read()

with open('HISTORY.rst') as history_file:
    history = history_file.read()

requirements = [
    "numpy",
    "pandas",
    "xarray",
    "six",
    "requests",
    "boto3",
    "tqdm",
    "netcdf4",
    "peewee",
    "networkx",
    "pathos",
    "result_caching",
    "matplotlib",
]

test_requirements = [
    "pytest",
    "Pillow",
]

dependency_links = [
    "git+https://github.com/mschrimpf/result_caching.git@master#egg=result_caching-0",
]

setup(
    name='brain-score',
    version='0.1.0',
    description="A framework for the quantitative comparison of mindlike systems.  ",
    long_description=readme + '\n\n' + history,
    author="Jon Prescott-Roy",
    author_email='jjpr@mit.edu',
    url='https://github.com/dicarlolab/brain-score',
    packages=find_packages(exclude=['tests']),
    include_package_data=True,
    install_requires=requirements,
    dependency_links=dependency_links,
    license="MIT license",
    zip_safe=False,
    keywords='brain-score',
    classifiers=[
        'Development Status :: 2 - Pre-Alpha',
        'Intended Audience :: Developers',
        'License :: OSI Approved :: MIT License',
        'Natural Language :: English',
        "Programming Language :: Python :: 2",
        'Programming Language :: Python :: 2.6',
        'Programming Language :: Python :: 2.7',
        'Programming Language :: Python :: 3',
        'Programming Language :: Python :: 3.3',
        'Programming Language :: Python :: 3.4',
        'Programming Language :: Python :: 3.5',
    ],
    test_suite='tests',
    tests_require=test_requirements
)
>>>>>>> 2f7d1e06
<|MERGE_RESOLUTION|>--- conflicted
+++ resolved
@@ -1,135 +1,67 @@
-<<<<<<< HEAD
-#!/usr/bin/env python
-# -*- coding: utf-8 -*-
-
-from setuptools import setup, find_packages
-
-with open('README.md') as readme_file:
-    readme = readme_file.read()
-
-with open('HISTORY.rst') as history_file:
-    history = history_file.read()
-
-requirements = [
-    "numpy",
-    "pandas",
-    "xarray",
-    "six",
-    "requests",
-    "boto3",
-    "netcdf4",
-    "peewee",
-    "networkx",
-    "pathos",
-    "caching",
-]
-
-test_requirements = [
-    "pytest",
-    "Pillow",
-]
-
-dependency_links = [
-    "https://github.com/mschrimpf/caching/master/tarball",
-]
-
-setup(
-    name='brain-score',
-    version='0.1.0',
-    description="A framework for the quantitative comparison of mindlike systems.  ",
-    long_description=readme + '\n\n' + history,
-    author="Jon Prescott-Roy",
-    author_email='jjpr@mit.edu',
-    url='https://github.com/dicarlolab/brain-score',
-    packages=find_packages(exclude=['tests']),
-    include_package_data=True,
-    install_requires=requirements,
-    dependency_links=dependency_links,
-    license="MIT license",
-    zip_safe=False,
-    keywords='brain-score',
-    classifiers=[
-        'Development Status :: 2 - Pre-Alpha',
-        'Intended Audience :: Developers',
-        'License :: OSI Approved :: MIT License',
-        'Natural Language :: English',
-        "Programming Language :: Python :: 2",
-        'Programming Language :: Python :: 2.6',
-        'Programming Language :: Python :: 2.7',
-        'Programming Language :: Python :: 3',
-        'Programming Language :: Python :: 3.3',
-        'Programming Language :: Python :: 3.4',
-        'Programming Language :: Python :: 3.5',
-    ],
-    test_suite='tests',
-    tests_require=test_requirements
-)
-=======
-#!/usr/bin/env python
-# -*- coding: utf-8 -*-
-
-from setuptools import setup, find_packages
-
-with open('README.md') as readme_file:
-    readme = readme_file.read()
-
-with open('HISTORY.rst') as history_file:
-    history = history_file.read()
-
-requirements = [
-    "numpy",
-    "pandas",
-    "xarray",
-    "six",
-    "requests",
-    "boto3",
-    "tqdm",
-    "netcdf4",
-    "peewee",
-    "networkx",
-    "pathos",
-    "result_caching",
-    "matplotlib",
-]
-
-test_requirements = [
-    "pytest",
-    "Pillow",
-]
-
-dependency_links = [
-    "git+https://github.com/mschrimpf/result_caching.git@master#egg=result_caching-0",
-]
-
-setup(
-    name='brain-score',
-    version='0.1.0',
-    description="A framework for the quantitative comparison of mindlike systems.  ",
-    long_description=readme + '\n\n' + history,
-    author="Jon Prescott-Roy",
-    author_email='jjpr@mit.edu',
-    url='https://github.com/dicarlolab/brain-score',
-    packages=find_packages(exclude=['tests']),
-    include_package_data=True,
-    install_requires=requirements,
-    dependency_links=dependency_links,
-    license="MIT license",
-    zip_safe=False,
-    keywords='brain-score',
-    classifiers=[
-        'Development Status :: 2 - Pre-Alpha',
-        'Intended Audience :: Developers',
-        'License :: OSI Approved :: MIT License',
-        'Natural Language :: English',
-        "Programming Language :: Python :: 2",
-        'Programming Language :: Python :: 2.6',
-        'Programming Language :: Python :: 2.7',
-        'Programming Language :: Python :: 3',
-        'Programming Language :: Python :: 3.3',
-        'Programming Language :: Python :: 3.4',
-        'Programming Language :: Python :: 3.5',
-    ],
-    test_suite='tests',
-    tests_require=test_requirements
-)
->>>>>>> 2f7d1e06
+#!/usr/bin/env python
+# -*- coding: utf-8 -*-
+
+from setuptools import setup, find_packages
+
+with open('README.md') as readme_file:
+    readme = readme_file.read()
+
+with open('HISTORY.rst') as history_file:
+    history = history_file.read()
+
+requirements = [
+    "numpy",
+    "pandas",
+    "xarray",
+    "six",
+    "requests",
+    "boto3",
+    "tqdm",
+    "netcdf4",
+    "peewee",
+    "networkx",
+    "pathos",
+    "result_caching",
+    "matplotlib",
+]
+
+test_requirements = [
+    "pytest",
+    "Pillow",
+]
+
+dependency_links = [
+    "git+https://github.com/mschrimpf/result_caching.git@master#egg=result_caching-0",
+]
+
+setup(
+    name='brain-score',
+    version='0.1.0',
+    description="A framework for the quantitative comparison of mindlike systems.  ",
+    long_description=readme + '\n\n' + history,
+    author="Jon Prescott-Roy",
+    author_email='jjpr@mit.edu',
+    url='https://github.com/dicarlolab/brain-score',
+    packages=find_packages(exclude=['tests']),
+    include_package_data=True,
+    install_requires=requirements,
+    dependency_links=dependency_links,
+    license="MIT license",
+    zip_safe=False,
+    keywords='brain-score',
+    classifiers=[
+        'Development Status :: 2 - Pre-Alpha',
+        'Intended Audience :: Developers',
+        'License :: OSI Approved :: MIT License',
+        'Natural Language :: English',
+        "Programming Language :: Python :: 2",
+        'Programming Language :: Python :: 2.6',
+        'Programming Language :: Python :: 2.7',
+        'Programming Language :: Python :: 3',
+        'Programming Language :: Python :: 3.3',
+        'Programming Language :: Python :: 3.4',
+        'Programming Language :: Python :: 3.5',
+    ],
+    test_suite='tests',
+    tests_require=test_requirements
+)